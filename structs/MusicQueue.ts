import {
  AudioPlayer,
  AudioPlayerState,
  AudioPlayerStatus,
  AudioResource,
  createAudioPlayer,
  entersState,
  NoSubscriberBehavior,
  VoiceConnection,
  VoiceConnectionDisconnectReason,
  VoiceConnectionState,
  VoiceConnectionStatus
} from "@discordjs/voice";
import { CommandInteraction, EmbedBuilder, Message, TextChannel, User } from "discord.js";
import { promisify } from "node:util";
import { splitBar } from "string-progressbar";
import { bot } from "../index";
import { QueueOptions } from "../interfaces/QueueOptions";
import { config } from "../utils/config";
import { i18n } from "../utils/i18n";
import { canModifyQueue } from "../utils/queue";
import { Song } from "./Song";

const wait = promisify(setTimeout);

export class MusicQueue {
  public readonly interaction: CommandInteraction;
  public readonly connection: VoiceConnection;
  public readonly player: AudioPlayer;
  public readonly textChannel: TextChannel;
  public readonly bot = bot;

  public resource: AudioResource<Song>;
  public songs: Song[] = [];
  public volume = config.DEFAULT_VOLUME || 100;
  public loop = false;
  public muted = false;
  public waitTimeout: NodeJS.Timeout | null;
  private queueLock = false;
  private readyLock = false;
  private stopped = false;
  private playingMessage: Message | null;

  public constructor(options: QueueOptions) {
    Object.assign(this, options);

    this.player = createAudioPlayer({ behaviors: { noSubscriber: NoSubscriberBehavior.Play } });
    this.connection.subscribe(this.player);

    const networkStateChangeHandler = (oldNetworkState: any, newNetworkState: any) => {
      const newUdp = Reflect.get(newNetworkState, "udp");
      clearInterval(newUdp?.keepAliveInterval);
    };

    this.connection.on("stateChange" as any, async (oldState: VoiceConnectionState, newState: VoiceConnectionState) => {
      Reflect.get(oldState, "networking")?.off("stateChange", networkStateChangeHandler);
      Reflect.get(newState, "networking")?.on("stateChange", networkStateChangeHandler);

      if (newState.status === VoiceConnectionStatus.Disconnected) {
        if (newState.reason === VoiceConnectionDisconnectReason.WebSocketClose && newState.closeCode === 4014) {
          try {
            this.stop();
          } catch (e) {
            console.log(e);
            this.stop();
          }
        } else if (this.connection.rejoinAttempts < 5) {
          await wait((this.connection.rejoinAttempts + 1) * 5_000);
          this.connection.rejoin();
        } else {
          this.connection.destroy();
        }
      } else if (
        !this.readyLock &&
        (newState.status === VoiceConnectionStatus.Connecting || newState.status === VoiceConnectionStatus.Signalling)
      ) {
        this.readyLock = true;
        try {
          await entersState(this.connection, VoiceConnectionStatus.Ready, 20_000);
        } catch {
          if (this.connection.state.status !== VoiceConnectionStatus.Destroyed) {
            try {
              this.connection.destroy();
            } catch {}
          }
        } finally {
          this.readyLock = false;
        }
      }
    });

    this.player.on("stateChange" as any, async (oldState: AudioPlayerState, newState: AudioPlayerState) => {
      if (oldState.status !== AudioPlayerStatus.Idle && newState.status === AudioPlayerStatus.Idle) {
        if (this.loop && this.songs.length) {
          this.songs.push(this.songs.shift()!);
        } else {
          this.songs.shift();
          if (!this.songs.length) return this.stop();
        }

        if (this.songs.length || this.resource.audioPlayer) this.processQueue();
      } else if (oldState.status === AudioPlayerStatus.Buffering && newState.status === AudioPlayerStatus.Playing) {
        this.sendPlayingMessage(newState);
      }
    });

    this.player.on("error", (error) => {
      console.error(error);

      if (this.loop && this.songs.length) {
        this.songs.push(this.songs.shift()!);
      } else {
        this.songs.shift();
      }

      this.processQueue();
    });
  }

  public enqueue(...songs: Song[]) {
    if (this.waitTimeout !== null) clearTimeout(this.waitTimeout);
    this.waitTimeout = null;
    this.stopped = false;
    this.songs = this.songs.concat(songs);
    this.playingMessage &&
      this.playingMessage.edit({
        content: this.createSongListMessage(),
        embeds: [this.createSongInfoEmbed(this.resource)]
      });
    this.processQueue();
  }

  public stop() {
    if (this.stopped) return;

    this.stopped = true;
    this.loop = false;
    this.songs = [];
    this.player.stop();
    this.playingMessage!.delete().catch();
    this.playingMessage = null;

    !config.PRUNING && this.textChannel.send(i18n.__("play.queueEnded")).catch(console.error);

    if (this.waitTimeout !== null) return;

    this.waitTimeout = setTimeout(() => {
      if (this.connection.state.status !== VoiceConnectionStatus.Destroyed) {
        try {
          this.connection.destroy();
        } catch {}
      }
      bot.queues.delete(this.interaction.guild!.id);

      !config.PRUNING && this.textChannel.send(i18n.__("play.leaveChannel"));
    }, config.STAY_TIME * 1000);
  }

  public async processQueue(): Promise<void> {
    if (this.queueLock || this.player.state.status !== AudioPlayerStatus.Idle) {
      return;
    }

    if (!this.songs.length) {
      return this.stop();
    }

    this.queueLock = true;

    const next = this.songs[0];

    try {
      const resource = await next.makeResource();

      this.resource = resource!;
      this.player.play(this.resource);
      this.resource.volume?.setVolumeLogarithmic(this.volume / 100);
    } catch (error) {
      console.error(error);

      return this.processQueue();
    } finally {
      this.queueLock = false;
    }
  }

  private createSongInfoEmbed(resource: AudioResource<Song>) {
    const song = resource.metadata;
    const seek = resource.playbackDuration / 1000;
    return new EmbedBuilder()
      .setColor(0xfa4d4d)
      .setAuthor({ name: "재생 중인 곡" })
      .setTitle(song.title)
      .setURL(song.url)
      .setImage(`https://avatar.glue-bot.xyz/youtube-thumbnail/q?url=${song.url}`)
      .setTimestamp()
      .setFooter({ text: bot.client.user!.username, iconURL: bot.client.user!.displayAvatarURL() });
  }

  private createSongListMessage() {
    let message: string = "";
    this.songs.map((song, index) => {
      message += `🎶 ${song.title}\n`;
    });
    return message;
  }

  public async editPlayingMessage() {
    if (!this.playingMessage) return;
    await this.playingMessage.edit({
      content: this.createSongListMessage(),
      embeds: [this.createSongInfoEmbed(this.resource)]
    });
  }

  private async sendPlayingMessage(newState: any) {
    const song = (newState.resource as AudioResource<Song>).metadata;
    const resource = newState.resource as AudioResource<Song>;

    try {
      if (!this.playingMessage) {
        this.playingMessage = await this.textChannel.send({
          content: this.createSongListMessage(),
          embeds: [this.createSongInfoEmbed(resource)]
        });
        await this.playingMessage.react("⏭");
        await this.playingMessage.react("⏯");
        await this.playingMessage.react("🔇");
        await this.playingMessage.react("🔉");
        await this.playingMessage.react("🔊");
        await this.playingMessage.react("🔁");
        await this.playingMessage.react("🔀");
        await this.playingMessage.react("⏹");
      } else await this.editPlayingMessage();
    } catch (error: any) {
      console.error(error);
      this.textChannel.send(error.message);
      return;
    }

    const filter = (reaction: any, user: User) => user.id !== this.textChannel.client.user!.id;

    const collector = this.playingMessage.createReactionCollector({
      filter,
      time: song.duration > 0 ? song.duration * 1000 : 600000
    });

    collector.on("collect", async (reaction, user) => {
      if (!this.songs) return;

<<<<<<< HEAD
      const member = await playingMessage.guild!.members.fetch(user);
      Object.defineProperty(this.interaction, "user", {
=======

      const member = await this.playingMessage!.guild!.members.fetch(user);
      Object.defineProperty(this.interaction, 'user', {
>>>>>>> 414941df
        value: user
      });

      switch (reaction.emoji.name) {
        case "⏭":
          reaction.users.remove(user).catch(console.error);
          await this.bot.slashCommandsMap.get("skip")!.execute(this.interaction);
          break;

        case "⏯":
          reaction.users.remove(user).catch(console.error);
          if (this.player.state.status == AudioPlayerStatus.Playing) {
            await this.bot.slashCommandsMap.get("pause")!.execute(this.interaction);
          } else {
            await this.bot.slashCommandsMap.get("resume")!.execute(this.interaction);
          }
          break;

        case "🔇":
          reaction.users.remove(user).catch(console.error);
          if (!canModifyQueue(member)) return i18n.__("common.errorNotChannel");
          this.muted = !this.muted;
          if (this.muted) {
            this.resource.volume?.setVolumeLogarithmic(0);
            this.textChannel
              .send(i18n.__mf("play.mutedSong", { author: user }))
              .then((m) =>
                setTimeout(async () => {
                  await m.delete().catch(console.error);
                }, 5000)
              )
              .catch(console.error);
          } else {
            this.resource.volume?.setVolumeLogarithmic(this.volume / 100);
            this.textChannel
              .send(i18n.__mf("play.unmutedSong", { author: user }))
              .then((m) =>
                setTimeout(async () => {
                  await m.delete().catch(console.error);
                }, 5000)
              )
              .catch(console.error);
          }
          break;

        case "🔉":
          reaction.users.remove(user).catch(console.error);
          if (this.volume == 0) return;
          if (!canModifyQueue(member)) return i18n.__("common.errorNotChannel");
          this.volume = Math.max(this.volume - 10, 0);
          this.resource.volume?.setVolumeLogarithmic(this.volume / 100);
          this.textChannel
            .send(i18n.__mf("play.decreasedVolume", { author: user, volume: this.volume }))
            .then((m) =>
              setTimeout(async () => {
                await m.delete().catch(console.error);
              }, 5000)
            )
            .catch(console.error);
          break;

        case "🔊":
          reaction.users.remove(user).catch(console.error);
          if (this.volume == 100) return;
          if (!canModifyQueue(member)) return i18n.__("common.errorNotChannel");
          this.volume = Math.min(this.volume + 10, 100);
          this.resource.volume?.setVolumeLogarithmic(this.volume / 100);
          this.textChannel
            .send(i18n.__mf("play.increasedVolume", { author: user, volume: this.volume }))
            .then((m) =>
              setTimeout(async () => {
                await m.delete().catch(console.error);
              }, 5000)
            )
            .catch(console.error);
          break;

        case "🔁":
          reaction.users.remove(user).catch(console.error);
          await this.bot.slashCommandsMap.get("loop")!.execute(this.interaction);
          break;

        case "🔀":
          reaction.users.remove(user).catch(console.error);
          await this.bot.slashCommandsMap.get("shuffle")!.execute(this.interaction);
          break;

        case "⏹":
          reaction.users.remove(user).catch(console.error);
          await this.bot.slashCommandsMap.get("stop")!.execute(this.interaction);
          collector.stop();
          break;

        default:
          reaction.users.remove(user).catch(console.error);
          break;
      }
    });
  }
}<|MERGE_RESOLUTION|>--- conflicted
+++ resolved
@@ -248,14 +248,8 @@
     collector.on("collect", async (reaction, user) => {
       if (!this.songs) return;
 
-<<<<<<< HEAD
-      const member = await playingMessage.guild!.members.fetch(user);
+      const member = await this.playingMessage.guild!.members.fetch(user);
       Object.defineProperty(this.interaction, "user", {
-=======
-
-      const member = await this.playingMessage!.guild!.members.fetch(user);
-      Object.defineProperty(this.interaction, 'user', {
->>>>>>> 414941df
         value: user
       });
 
