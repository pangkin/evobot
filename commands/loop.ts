import { ChatInputCommandInteraction, SlashCommandBuilder, TextChannel } from "discord.js";
import { bot } from "../index";
import { i18n } from "../utils/i18n";
import { canModifyQueue } from "../utils/queue";
import { safeReply } from "../utils/safeReply";

export default {
  data: new SlashCommandBuilder().setName("loop").setDescription(i18n.__("loop.description")),
  execute(interaction: ChatInputCommandInteraction) {
    const queue = bot.queues.get(interaction.guild!.id);

    const guildMemer = interaction.guild!.members.cache.get(interaction.user.id);

    if (!queue)
      return interaction.reply({ content: i18n.__("loop.errorNotQueue"), ephemeral: true }).catch(console.error);

    if (!guildMemer || !canModifyQueue(guildMemer)) return i18n.__("common.errorNotChannel");

    queue.loop = !queue.loop;

    const content = i18n.__mf("loop.result", { loop: queue.loop ? i18n.__("common.on") : i18n.__("common.off") });

<<<<<<< HEAD
    if (interaction.replied)
      (interaction.channel as TextChannel)
        .send(content)
        .then((m) =>
          setTimeout(async () => {
            await m.delete().catch(console.error);
          }, 5000)
        )
        .catch(console.error);
    else
      interaction
        .reply(content)
        .then((m) =>
          setTimeout(async () => {
            await interaction.deleteReply();
          }, 5000)
        )
        .catch(console.error);
=======
    safeReply(interaction, content);
>>>>>>> 74196213
  }
};<|MERGE_RESOLUTION|>--- conflicted
+++ resolved
@@ -20,27 +20,6 @@
 
     const content = i18n.__mf("loop.result", { loop: queue.loop ? i18n.__("common.on") : i18n.__("common.off") });
 
-<<<<<<< HEAD
-    if (interaction.replied)
-      (interaction.channel as TextChannel)
-        .send(content)
-        .then((m) =>
-          setTimeout(async () => {
-            await m.delete().catch(console.error);
-          }, 5000)
-        )
-        .catch(console.error);
-    else
-      interaction
-        .reply(content)
-        .then((m) =>
-          setTimeout(async () => {
-            await interaction.deleteReply();
-          }, 5000)
-        )
-        .catch(console.error);
-=======
     safeReply(interaction, content);
->>>>>>> 74196213
   }
 };