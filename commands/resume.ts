import { ChatInputCommandInteraction, SlashCommandBuilder } from "discord.js";
import { bot } from "../index";
import { i18n } from "../utils/i18n";
import { canModifyQueue } from "../utils/queue";
import { safeReply } from "../utils/safeReply";

export default {
  data: new SlashCommandBuilder().setName("resume").setDescription(i18n.__("resume.description")),
  execute(interaction: ChatInputCommandInteraction) {
    const queue = bot.queues.get(interaction.guild!.id);
    const guildMemer = interaction.guild!.members.cache.get(interaction.user.id);

    if (!queue)
      return interaction.reply({ content: i18n.__("resume.errorNotQueue"), ephemeral: true }).catch(console.error);

    if (!canModifyQueue(guildMemer!)) return i18n.__("common.errorNotChannel");

    if (queue.player.unpause()) {
      const content = i18n.__mf("resume.resultNotPlaying", { author: interaction.user.id });

<<<<<<< HEAD
      if (interaction.replied)
        interaction
          .followUp(content)
          .then((m: any) =>
            setTimeout(async () => {
              await m.delete().catch(console.error);
            }, 5000)
          )
          .catch(console.error);
      else
        interaction
          .reply(content)
          .then(() =>
            setTimeout(async () => {
              await interaction.deleteReply();
            }, 5000)
          )
          .catch(console.error);
=======
      safeReply(interaction, content);
>>>>>>> 74196213

      return true;
    }

    const content = i18n.__("resume.errorPlaying");

    safeReply(interaction, content);

    return false;
  }
};<|MERGE_RESOLUTION|>--- conflicted
+++ resolved
@@ -18,28 +18,7 @@
     if (queue.player.unpause()) {
       const content = i18n.__mf("resume.resultNotPlaying", { author: interaction.user.id });
 
-<<<<<<< HEAD
-      if (interaction.replied)
-        interaction
-          .followUp(content)
-          .then((m: any) =>
-            setTimeout(async () => {
-              await m.delete().catch(console.error);
-            }, 5000)
-          )
-          .catch(console.error);
-      else
-        interaction
-          .reply(content)
-          .then(() =>
-            setTimeout(async () => {
-              await interaction.deleteReply();
-            }, 5000)
-          )
-          .catch(console.error);
-=======
       safeReply(interaction, content);
->>>>>>> 74196213
 
       return true;
     }
