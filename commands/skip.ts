--- conflicted
+++ resolved
@@ -16,17 +16,6 @@
 
     queue.player.stop(true);
 
-<<<<<<< HEAD
-    return interaction
-      .reply({ content: i18n.__mf("skip.result", { author: interaction.user.id }) })
-      .then(() =>
-        setTimeout(async () => {
-          await interaction.deleteReply().catch(console.error);
-        }, 5000)
-      )
-      .catch(console.error);
-=======
     safeReply(interaction, i18n.__mf("skip.result", { author: interaction.user.id }));
->>>>>>> 74196213
   }
 };