--- conflicted
+++ resolved
@@ -1,4 +1,3 @@
-<<<<<<< HEAD
 import { ChatInputCommandInteraction, SlashCommandBuilder } from "discord.js";
 import { bot } from "../index";
 import { i18n } from "../utils/i18n";
@@ -15,34 +14,10 @@
 
     queue.stop();
 
-    interaction.reply({ content: i18n.__mf("stop.result", { author: interaction.user.id }) }).catch(console.error);
+    interaction.reply({ content: i18n.__mf("stop.result", { author: interaction.user.id }) }).then(() =>
+    setTimeout(async () => {
+      await interaction.deleteReply().catch(console.error);
+    }, 5000)
+  ).catch(console.error);
   }
-};
-=======
-import { ChatInputCommandInteraction, SlashCommandBuilder } from "discord.js";
-import { bot } from "../index";
-import { i18n } from "../utils/i18n";
-import { canModifyQueue } from "../utils/queue";
-
-export default {
-  data: new SlashCommandBuilder().setName("stop").setDescription(i18n.__("stop.description")),
-  execute(interaction: ChatInputCommandInteraction) {
-    const queue = bot.queues.get(interaction.guild!.id);
-    const guildMemer = interaction.guild!.members.cache.get(interaction.user.id);
-
-    if (!queue) return interaction.reply(i18n.__("stop.errorNotQueue")).catch(console.error);
-    if (!guildMemer || !canModifyQueue(guildMemer)) return i18n.__("common.errorNotChannel");
-
-    queue.stop();
-
-    interaction
-      .reply({ content: i18n.__mf("stop.result", { author: interaction.user.id }) })
-      .then(() =>
-        setTimeout(async () => {
-          await interaction.deleteReply().catch(console.error);
-        }, 5000)
-      )
-      .catch(console.error);
-  }
-};
->>>>>>> 414941df
+};