--- conflicted
+++ resolved
@@ -15,14 +15,6 @@
 
     queue.stop();
 
-<<<<<<< HEAD
-    interaction.reply({ content: i18n.__mf("stop.result", { author: interaction.user.id }) }).then(() =>
-    setTimeout(async () => {
-      await interaction.deleteReply().catch(console.error);
-    }, 5000)
-  ).catch(console.error);
-=======
     safeReply(interaction, i18n.__mf("stop.result", { author: interaction.user.id }));
->>>>>>> 74196213
   }
 };